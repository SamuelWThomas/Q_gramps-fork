--- conflicted
+++ resolved
@@ -471,29 +471,6 @@
 
     def refresh(self):
         if self._handle:
-<<<<<<< HEAD
-            citation = clipdb.get_citation_from_handle(self._handle)
-            if citation:
-                self._title = citation.get_gramps_id()
-                notelist = list(map(clipdb.get_note_from_handle,
-                                    citation.get_note_list()))
-                srctxtlist = [note for note in notelist
-                              if note.get_type() == NoteType.SOURCE_TEXT]
-                page = citation.get_page()
-                if not page:
-                    page = _('NA', 'not available')
-                text = ""
-                if srctxtlist:
-                    text = " ".join(srctxtlist[0].get().split())
-                #String must be unicode for truncation to work for non
-                #ascii characters
-                    text = str(text)
-                    if len(text) > 60:
-                        text = text[:60] + "..."
-                self._value = _("Volume/Page: %(pag)s -- %(sourcetext)s") % {
-                    'pag' : page,
-                    'sourcetext' : text}
-=======
             try:
                 citation = clipdb.get_citation_from_handle(self._handle)
                 if citation:
@@ -504,7 +481,7 @@
                                   if note.get_type() == NoteType.SOURCE_TEXT]
                     page = citation.get_page()
                     if not page:
-                        page = _('not available|NA')
+                        page = _('NA', 'not available')
                     text = ""
                     if srctxtlist:
                         text = " ".join(srctxtlist[0].get().split())
@@ -524,7 +501,6 @@
                 self._title = self._value = ''
                 self._pickle = self._type = self._objclass = None
                 self._handle = self._dbid = self._dbname = None
->>>>>>> e0e81cf5
 
 
 class ClipRepoRef(ClipObjWrapper):
