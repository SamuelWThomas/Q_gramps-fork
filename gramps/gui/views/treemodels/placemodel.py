--- conflicted
+++ resolved
@@ -77,33 +77,15 @@
 #-------------------------------------------------------------------------
 class PlaceBaseModel(object):
 
-<<<<<<< HEAD
-    HANDLE_COL = 5
-
-=======
->>>>>>> e424e5cd
     def __init__(self, db):
         self.gen_cursor = db.get_place_cursor
         self.map = db.get_raw_place_data
         self.fmap = [
             self.column_name,
             self.column_id,
-<<<<<<< HEAD
             self.column_location,
-=======
-            self.column_street,
-            self.column_locality,
-            self.column_city,
-            self.column_county,
-            self.column_state,
-            self.column_country,
-            self.column_postal_code,
-            self.column_parish,
-            self.column_latitude,
-            self.column_longitude,
             self.column_private,
             self.column_tags,
->>>>>>> e424e5cd
             self.column_change,
             self.column_place_name,
             self.column_tag_color
@@ -111,22 +93,9 @@
         self.smap = [
             self.column_name,
             self.column_id,
-<<<<<<< HEAD
             self.column_location,
-=======
-            self.column_street,
-            self.column_locality,
-            self.column_city,
-            self.column_county,
-            self.column_state,
-            self.column_country,
-            self.column_postal_code,
-            self.column_parish,
-            self.sort_latitude,
-            self.sort_longitude,
             self.column_private,
             self.column_tags,
->>>>>>> e424e5cd
             self.sort_change,
             self.column_place_name,
             self.column_tag_color
@@ -146,7 +115,7 @@
         """
         Return the color column.
         """
-        return 16
+        return 7
 
     def do_get_n_columns(self):
         return len(self.fmap)+1
@@ -169,7 +138,7 @@
             return u''
 
     def column_private(self, data):
-        if data[13]:
+        if data[11]:
             return 'gramps-lock'
         else:
             # There is a problem returning None here.
@@ -181,10 +150,6 @@
     def column_change(self, data):
         return format_time(data[9])
 
-<<<<<<< HEAD
-    def column_tooltip(self, data):
-        return u'Place tooltip'
-=======
     def get_tag_name(self, tag_handle):
         """
         Return the tag name from the given tag handle.
@@ -197,7 +162,7 @@
         """
         tag_color = "#000000000000"
         tag_priority = None
-        for handle in data[12]:
+        for handle in data[10]:
             tag = self.db.get_tag_from_handle(handle)
             if tag:
                 this_priority = tag.get_priority()
@@ -210,9 +175,8 @@
         """
         Return the sorted list of tags.
         """
-        tag_list = list(map(self.get_tag_name, data[12]))
+        tag_list = list(map(self.get_tag_name, data[10]))
         return ', '.join(sorted(tag_list, key=glocale.sort_key))
->>>>>>> e424e5cd
 
 #-------------------------------------------------------------------------
 #
