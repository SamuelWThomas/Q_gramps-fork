#
# Gramps - a GTK+/GNOME based genealogy program
#
# Copyright (C) 2004-2007 Donald N. Allingham
# Copyright (C) 2008      Brian G. Matherly
# Contribution  2009 by   Brad Crittenden <brad [AT] bradcrittenden.net>
# Copyright (C) 2008      Benny Malengier
# Copyright (C) 2010      Jakim Friant
#
# This program is free software; you can redistribute it and/or modify
# it under the terms of the GNU General Public License as published by
# the Free Software Foundation; either version 2 of the License, or
# (at your option) any later version.
#
# This program is distributed in the hope that it will be useful,
# but WITHOUT ANY WARRANTY; without even the implied warranty of
# MERCHANTABILITY or FITNESS FOR A PARTICULAR PURPOSE.  See the
# GNU General Public License for more details.
#
# You should have received a copy of the GNU General Public License
# along with this program; if not, write to the Free Software
# Foundation, Inc., 59 Temple Place, Suite 330, Boston, MA  02111-1307  USA
#
# $Id$
#

# Written by B.Malengier

#-------------------------------------------------------------------------
#
# Python modules
#
#-------------------------------------------------------------------------
import os
import sys
from gen.ggettext import gettext as _

#-------------------------------------------------------------------------
#
# set up logging
#
#-------------------------------------------------------------------------
import logging
log = logging.getLogger(".ExportAssistant")

#-------------------------------------------------------------------------
#
# Gnome modules
#
#-------------------------------------------------------------------------
from gi.repository import Gtk
from gi.repository import GdkPixbuf

#-------------------------------------------------------------------------
#
# gramps modules
#
#-------------------------------------------------------------------------

from gen.const import USER_HOME, ICON, SPLASH
from gen.config import config
from gui.pluginmanager import GuiPluginManager
from gen.utils.file import (find_folder, get_new_filename, 
                            get_unicode_path_from_file_chooser)
from gui.managedwindow import ManagedWindow
from gui.dialog import ErrorDialog
from gui.user import User

#-------------------------------------------------------------------------
#
# ExportAssistant
#
#-------------------------------------------------------------------------

_ExportAssistant_pages = {
            'intro'                  : 0,
            'exporttypes'            : 1,
            'options'                : 2,
            'fileselect'             : 3,
            'confirm'                : 4,
            'summary'                : 5,
            }

class ExportAssistant(Gtk.Assistant, ManagedWindow) :
    """
    This class creates a GTK assistant to guide the user through the various
    Save as/Export options. 
    
    The overall goal is to keep things simple by presenting few choice options 
    on each assistant page.
    
    The export formats and options are obtained from the plugins.
    
    """

    #override predefined do_xxx signal handlers
    __gsignals__ = {"apply": "override", "cancel": "override",
                    "close": "override", "prepare": "override"}
                    
    def __init__(self,dbstate,uistate):
        """
        Set up the assistant, and build all the possible assistant pages.
         
        Some page elements are left empty, since their contents depends
        on the user choices and on the success of the attempted save.
         
        """
        self.dbstate = dbstate
        self.uistate = uistate
        
        self.writestarted = False
        
        #set up Assistant
        GObject.GObject.__init__(self)
        ##workaround around bug http://bugzilla.gnome.org/show_bug.cgi?id=56070
        self.forward_button = None
        Gtk.Assistant.forall(self, self.get_forward_button)
        ## end
        
        #set up ManagedWindow
        self.top_title = _("Export Assistant")
        ManagedWindow.__init__(self,uistate,[],
                                                 self.__class__)
        #set_window is present in both parent classes
        ManagedWindow.set_window(self, self, None,
            self.top_title, isWindow=True)        

        #set up callback method for the export plugins
        self.callback = self.pulse_progressbar
            
        person_handle = self.uistate.get_active('Person')
        self.person = self.dbstate.db.get_person_from_handle(person_handle)
        if not self.person:
            self.person = self.dbstate.db.find_initial_person()
            
        try:
<<<<<<< HEAD
            self.logo      = GdkPixbuf.Pixbuf.new_from_file(_gramps_png)
        except:
            self.logo = None
        try:
            self.splash    = GdkPixbuf.Pixbuf.new_from_file(_splash_jpg)
=======
            self.logo      = gtk.gdk.pixbuf_new_from_file(ICON)
        except:
            self.logo = None
        try:
            self.splash    = gtk.gdk.pixbuf_new_from_file(SPLASH)
>>>>>>> e73eec36
        except:
            self.splash = None

            
        pmgr = GuiPluginManager.get_instance()
        self.__exporters = pmgr.get_export_plugins()
        self.map_exporters = {}
        
        self.__previous_page = -1

        #create the assistant pages
        self.create_page_intro()
        self.create_page_exporttypes()
        self.create_page_options()
        self.create_page_fileselect()
        self.create_page_confirm()
        #no progress page, looks ugly, and user needs to hit forward at end!
        self.create_page_summary()
        
        self.option_box_instance = None
        #we need our own forward function as options page must not always be shown
        self.set_forward_page_func(self.forward_func, None)
        
        #ManagedWindow show method
        ManagedWindow.show(self)

    def get_forward_button(self, arg):
        if isinstance(arg, Gtk.HBox):
            arg.forall(self._forward_btn)

    def _forward_btn(self, arg):
        if isinstance(arg, Gtk.Button) and arg.get_label() == 'gtk-go-forward':
            self.forward_button = arg

    def get_cancel_button(self, arg):
        if isinstance(arg, Gtk.HBox):
            arg.forall(self._cancel_btn)

    def _cancel_btn(self, arg):
        if isinstance(arg, Gtk.Button) and arg.get_label() == 'gtk-cancel':
            self.cancel_button = arg

    def get_close_button(self, arg):
        if isinstance(arg, Gtk.HBox):
            arg.forall(self._close_btn)

    def _close_btn(self, arg):
        if isinstance(arg, Gtk.Button) and arg.get_label() == 'gtk-close':
            self.close_button = arg

    def build_menu_names(self, obj):
        """Override ManagedWindow method."""
        return (self.top_title, None)
        
    def create_page_intro(self):
        """Create the introduction page."""
        label = Gtk.Label(label=self.get_intro_text())
        label.set_line_wrap(True)
        label.set_use_markup(True)
        
        page = label
        page.show_all()

        self.append_page(page)
        self.set_page_header_image(page, self.logo)
        self.set_page_side_image(page, self.splash)
        self.set_page_title(page, _('Saving your data'))
        self.set_page_complete(page, True)
        self.set_page_type(page, Gtk.AssistantPageType.INTRO)
    
    def create_page_exporttypes(self):
        """Create the export type page.
        
            A Title label.
            A table of format radio buttons and their descriptions.
            
        """
        self.format_buttons = []

        box = Gtk.VBox()
        box.set_border_width(12)
        box.set_spacing(12)

        table = Gtk.Table(2*len(self.__exporters),2)
        table.set_row_spacings(6)
        table.set_col_spacings(6)
        
        group = None
        recent_type = config.get('behavior.recent-export-type')
        
        exporters = [(x.get_name().replace("_", ""), x) for x in self.__exporters]
        exporters.sort()
        ix = 0
        for sort_title, exporter in exporters:
            title = exporter.get_name()
            description= exporter.get_description()
            self.map_exporters[ix] = exporter
            button = Gtk.RadioButton(group,title)
            button.set_tooltip_text(description)
            if not group:
                group = button
            self.format_buttons.append(button)
            table.attach(button, 0, 2, 2*ix, 2*ix+1)
            if ix == recent_type :
                button.set_active(True)
            ix += 1
        
        box.add(table)
        
        page = box
        
        page.show_all()

        self.append_page(page)
        self.set_page_header_image(page, self.logo)
        self.set_page_title(page, _('Choose the output format'))
    
        self.set_page_type(page, Gtk.AssistantPageType.CONTENT)
        
            
    def create_page_options(self):
        # as we do not know yet what to show, we create an empty page
        page = Gtk.VBox()
        page.set_border_width(12)
        page.set_spacing(12)
        
        page.show_all()

        self.append_page(page)
        self.set_page_header_image(page, self.logo)
        self.set_page_complete(page, False)
        self.set_page_type(page, Gtk.AssistantPageType.CONTENT)
        
    def forward_func(self, pagenumber, data):
        """This function is called on forward press.
        
            Normally, go to next page, however, before options,
            we decide if options to show
        """
        if pagenumber == _ExportAssistant_pages['exporttypes'] :
            #decide if options need to be shown:
            self.option_box_instance = None
            ix = self.get_selected_format_index()
            if not self.map_exporters[ix].get_config(): 
                # no options needed
                return pagenumber + 2
        elif pagenumber == _ExportAssistant_pages['options']:
            # need to check to see if we should show file selection
            if (self.option_box_instance and 
                hasattr(self.option_box_instance, "no_fileselect")):
                # don't show fileselect, but mark it ok
                return pagenumber + 2
        return pagenumber + 1
        
    def create_options(self):
        """This method gets the option page, and fills it with the options."""
        option = self.get_selected_format_index()
        vbox = self.get_nth_page(_ExportAssistant_pages['options'])
        (config_title, config_box_class) = self.map_exporters[option].get_config()
        self.set_page_title(vbox, config_title)
        # remove present content of the vbox
        vbox.foreach(vbox.remove)
        # add new content
        if config_box_class:
            self.option_box_instance = config_box_class(self.person, self.dbstate, self.uistate)
            box = self.option_box_instance.get_option_box()
            vbox.add(box)
        else: 
            self.option_box_instance = None
        vbox.show_all()
        
        # We silently assume all options lead to accepted behavior
        self.set_page_complete(vbox, True)
        
    def create_page_fileselect(self):
        self.chooser = Gtk.FileChooserWidget(Gtk.FileChooserAction.SAVE)
        #add border
        self.chooser.set_border_width(12)
        #global files, ask before overwrite
        self.chooser.set_local_only(False)
        self.chooser.set_do_overwrite_confirmation(True)
        
        #created, folder and name not set
        self.folder_is_set = False
        
        #connect changes in filechooser with check to mark page complete
        self.chooser.connect("selection-changed", self.check_fileselect)
        self.chooser.connect("key-release-event", self.check_fileselect)
        #first selection does not give a selection-changed event, grab the button
        self.chooser.connect("button-release-event", self.check_fileselect)
        #Note, we can induce an exotic error, delete filename, 
        #  do not release button, click forward. We expect user not to do this
        #  In case he does, recheck on confirmation page!
        
        self.chooser.show_all()
        page = self.chooser

        self.append_page(page)
        self.set_page_header_image(page, self.logo)
        self.set_page_title(page, _('Select Save File'))
        #see if page can be set as complete :
        self.check_fileselect(page)
        self.set_page_type(page, Gtk.AssistantPageType.CONTENT)
        
    def check_fileselect(self, filechooser, event=None, show=True):
        """Given a filechooser, determine if it can be marked complete in 
        the Assistant.
        
        Used as normal callback and event callback. For callback, we will have
        show=True
        """
        filename = filechooser.get_filename()
        folder = filechooser.get_current_folder()
        #the file must be valid, not a folder, and folder must be valid
        if filename and filename.strip and find_folder(filename) == '' \
                    and folder and find_folder(folder): 
            #this page of the assistant is complete
            self.set_page_complete(filechooser, True)
            ##workaround around bug http://bugzilla.gnome.org/show_bug.cgi?id=56070
            if self.forward_button and show:
                self.forward_button.hide()
                self.forward_button.show()
            ## end
            
        else :
            self.set_page_complete(filechooser, False)
        
    def create_page_confirm(self):
        # Construct confirm page
        label = Gtk.Label()
        label.set_line_wrap(True)
        label.set_use_markup(True)
        label.show()
        
        page = label
        self.append_page(page)
        self.set_page_header_image(page, self.logo)
        self.set_page_title(page, _('Final confirmation'))
        self.set_page_type(page, Gtk.AssistantPageType.CONFIRM)
        self.set_page_complete(page, True)
           
    def create_page_summary(self):
        # Construct summary page
        # As this is the last page needs to be of page_type
        # Gtk.AssistantPageType.CONFIRM or Gtk.AssistantPageType.SUMMARY
        page = Gtk.Alignment.new(xalign=0.5, yalign=0.5, xscale=0,
                           yscale=0)
        vbox = Gtk.VBox()
        vbox.set_border_width(12)
        vbox.set_spacing(6)
        self.labelsum = Gtk.Label(label=_("Please wait while your data is selected and exported"))
        self.labelsum.set_line_wrap(True)
        self.labelsum.set_use_markup(True)
        vbox.pack_start(self.labelsum, True, True, 0)
        
        self.progressbar = Gtk.ProgressBar()
        vbox.pack_start(self.progressbar, True, True, 0)
        
        page.add(vbox)
        page.show_all()
        
        self.append_page(page)
        self.set_page_header_image(page, self.logo)
        self.set_page_title(page, _('Summary'))
        self.set_page_side_image(page, self.splash)
        self.set_page_complete(page, False)
        self.set_page_type(page, Gtk.AssistantPageType.SUMMARY)

    def do_apply(self):
        pass

    def do_close(self):
        if self.writestarted :
            pass
        else :
            self.close()

    def do_cancel(self):
        self.do_close()

    def do_prepare(self, page):
        """
        The "prepare" signal is emitted when a new page is set as the 
        assistant's current page, but before making the new page visible.
        
        :param page:   the new page to prepare for display.
        
        """
        #determine if we go backward or forward
        page_number = self.get_current_page()
        assert page == self.get_nth_page(page_number)
        if page_number <= self.__previous_page :
            back = True
        else :
            back = False
        
        if back :
            #when moving backward, show page as it was, 
            #page we come from is set incomplete so as to disallow user jumping 
            # to last page after backward move
            self.set_page_complete(self.get_nth_page(self.__previous_page), 
                                    False)
            
        elif page_number == _ExportAssistant_pages['options'] :
            self.create_options()
            self.set_page_complete(page, True)
            ##workaround around bug http://bugzilla.gnome.org/show_bug.cgi?id=56070
            if self.forward_button:
                self.forward_button.hide()
                self.forward_button.show()
            ## end
        elif page == self.chooser :
            # next page is the file chooser, reset filename, keep folder where user was
            folder, name = self.suggest_filename()
            if self.folder_is_set :
                page.set_current_name(name)
            else :
                page.set_current_name(name)
                page.set_current_folder(folder)
                self.folder_is_set = True
            # see if page is complete with above
            self.check_fileselect(page, show=True)
            
        elif self.get_page_type(page) ==  Gtk.AssistantPageType.CONFIRM :
            # The confirm page with apply button
            # Present user with what will happen
            ix = self.get_selected_format_index()
            format = self.map_exporters[ix].get_name()
            page_complete = False
            # If no file select:
            if (self.option_box_instance and 
                hasattr(self.option_box_instance, "no_fileselect")):
                # No file selection
                filename = ''
                confirm_text = _(
                    'The data will be exported as follows:\n\n'
                    'Format:\t%s\n\n'
                    'Press Apply to proceed, Back to revisit '
                    'your options, or Cancel to abort') % (format.replace("_",""), )
                page_complete = True
            else:
                #Allow for exotic error: file is still not correct
                self.check_fileselect(self.chooser, show=False)
                if self.get_page_complete(self.chooser) :
                    filename = get_unicode_path_from_file_chooser(self.chooser.get_filename())
                    name = os.path.split(filename)[1]
                    folder = os.path.split(filename)[0]
                    confirm_text = _(
                    'The data will be saved as follows:\n\n'
                    'Format:\t%(format)s\nName:\t%(name)s\nFolder:\t%(folder)s\n\n'
                    'Press Apply to proceed, Back to revisit '
                    'your options, or Cancel to abort') % {
                    'format': format.replace("_",""),
                    'name': name,
                    'folder': folder}
                    page_complete = True
                else :
                    confirm_text = _(
                        'The selected file and folder to save to '
                        'cannot be created or found.\n\n'
                        'Press Back to return and select a valid filename.'
                        ) 
                    page_complete = False
            # Set the page_complete status
            self.set_page_complete(page, page_complete)
            # If it is ok, then look for alternate confirm_text
            if (page_complete and
                self.option_box_instance and 
                hasattr(self.option_box_instance, "confirm_text")):
                # Override message
                confirm_text = self.option_box_instance.confirm_text
            page.set_label(confirm_text)
                
        elif self.get_page_type(page) ==  Gtk.AssistantPageType.SUMMARY :
            # The summary page
            # Lock page, show progress bar
            self.pre_save(page)
            # save
            success = self.save()
            # Unlock page
            self.post_save()
            
            #update the label and title
            if success:
                conclusion_title =  _('Your data has been saved')
                conclusion_text = _(
                'The copy of your data has been '
                'successfully saved. You may press Close button '
                'now to continue.\n\n'
                'Note: the database currently opened in your Gramps '
                'window is NOT the file you have just saved. '
                'Future editing of the currently opened database will '
                'not alter the copy you have just made. ')
                #add test, what is dir
                conclusion_text += '\n\n' + _('Filename: %s') %self.chooser.get_filename()
            else:
                conclusion_title =  _('Saving failed')
                conclusion_text = _(
                'There was an error while saving your data. '
                'You may try starting the export again.\n\n'
                'Note: your currently opened database is safe. '
                'It was only '
                'a copy of your data that failed to save.')
            self.labelsum.set_label(conclusion_text)
            self.set_page_title(page, conclusion_title)
            self.set_page_complete(page, True)
        else :
            #whatever other page, if we show it, it is complete to
            self.set_page_complete(page, True)
            if page_number == _ExportAssistant_pages['exporttypes'] :
                ##workaround around bug http://bugzilla.gnome.org/show_bug.cgi?id=56070
                if self.forward_button:
                    self.forward_button.hide()
                    self.forward_button.show()
                ## end

        #remember previous page for next time
        self.__previous_page = page_number
        
    def close(self, *obj) :
        #clean up ManagedWindow menu, then destroy window, bring forward parent
        Gtk.Assistant.destroy(self)
        ManagedWindow.close(self,*obj)

    def get_intro_text(self):
        return _('Under normal circumstances, Gramps does not require you '
                 'to directly save your changes. All changes you make are '
                 'immediately saved to the database.\n\n'
                 'This process will help you save a copy of your data '
                 'in any of the several formats supported by Gramps. '
                 'This can be used to make a copy of your data, backup '
                 'your data, or convert it to a format that will allow '
                 'you to transfer it to a different program.\n\n'
                 'If you change your mind during this process, you '
                 'can safely press the Cancel button at any time and your '
                 'present database will still be intact.')
             
    def get_selected_format_index(self):
        """
        Query the format radiobuttons and return the index number of the 
        selected one.
         
        """
        for ix in range(len(self.format_buttons)):
            button = self.format_buttons[ix]
            if button.get_active():
                return ix
        else:
            return 0
        
    def suggest_filename(self):
        """Prepare suggested filename and set it in the file chooser."""
        ix = self.get_selected_format_index()
        ext = self.map_exporters[ix].get_extension()
        
        # Suggested folder: try last export, then last import, then home.
        default_dir = config.get('paths.recent-export-dir')
        if len(default_dir)<=1:
            default_dir = config.get('paths.recent-import-dir')
        if len(default_dir)<=1:
            default_dir = USER_HOME

        if ext == 'gramps':
            new_filename = os.path.join(default_dir,'data.gramps')
        elif ext == 'burn':
            new_filename = os.path.basename(self.dbstate.db.get_save_path())
        else:
            new_filename = get_new_filename(ext,default_dir)
        return (default_dir, os.path.split(new_filename)[1])
    
    def save(self):
        """
        Perform the actual Save As/Export operation.
         
        Depending on the success status, set the text for the final page.
        
        """
        if (self.option_box_instance and 
            hasattr(self.option_box_instance, "no_fileselect")):
            filename = ""
        else:
            filename = get_unicode_path_from_file_chooser(self.chooser.get_filename())
            config.set('paths.recent-export-dir', os.path.split(filename)[0])
        ix = self.get_selected_format_index()
        config.set('behavior.recent-export-type', ix)
        export_function = self.map_exporters[ix].get_export_function()
        success = export_function(self.dbstate.db,
                                  filename,
                                  User(error=ErrorDialog, callback=self.callback),
                                  self.option_box_instance)
        return success
    
    def pre_save(self,page):
        #as all is locked, show the page, which assistant normally only does
        # after prepare signal!
        self.writestarted = True
        page.set_child_visible(True)
        self.show_all()
        
        self.uistate.set_busy_cursor(1)
        self.set_busy_cursor(1)

    def post_save(self):
        self.uistate.set_busy_cursor(0)
        self.set_busy_cursor(0)
        self.progressbar.hide()
        self.writestarted = False
        
    def set_busy_cursor(self,value):
        """Set or unset the busy cursor while saving data.
        
            Note : self.window is the Gtk.Assistant Gtk.Window, not 
                   a part of ManagedWindow
                   
        """
        if value:
            self.window.set_cursor(Gdk.Cursor.new(Gdk.CursorType.WATCH))
            #self.set_sensitive(0)
        else:
            self.window.set_cursor(None)
            #self.set_sensitive(1)

        while Gtk.events_pending():
            Gtk.main_iteration()
            
    def pulse_progressbar(self, value, text=None):
        self.progressbar.set_fraction(min(value/100.0, 1.0))
        if text:
            self.progressbar.set_text("%s: %d%%" % (text, value))
        else:
            self.progressbar.set_text("%d%%" % value)
        while Gtk.events_pending():
            Gtk.main_iteration()
        

<|MERGE_RESOLUTION|>--- conflicted
+++ resolved
@@ -134,23 +134,14 @@
             self.person = self.dbstate.db.find_initial_person()
             
         try:
-<<<<<<< HEAD
-            self.logo      = GdkPixbuf.Pixbuf.new_from_file(_gramps_png)
+            self.logo      = GdkPixbuf.Pixbuf.new_from_file(ICON)
         except:
             self.logo = None
         try:
-            self.splash    = GdkPixbuf.Pixbuf.new_from_file(_splash_jpg)
-=======
-            self.logo      = gtk.gdk.pixbuf_new_from_file(ICON)
-        except:
-            self.logo = None
-        try:
-            self.splash    = gtk.gdk.pixbuf_new_from_file(SPLASH)
->>>>>>> e73eec36
+            self.splash    = GdkPixbuf.Pixbuf.new_from_file(SPLASH)
         except:
             self.splash = None
 
-            
         pmgr = GuiPluginManager.get_instance()
         self.__exporters = pmgr.get_export_plugins()
         self.map_exporters = {}
